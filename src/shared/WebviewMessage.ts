import { ApiConfiguration } from "./api"
import { AutoApprovalSettings } from "./AutoApprovalSettings"
import { BrowserSettings } from "./BrowserSettings"
import { ChatSettings } from "./ChatSettings"
import { ChatContent } from "./ChatContent"

export interface WebviewMessage {
	type:
		| "apiConfiguration"
		| "customInstructions"
		| "webviewDidLaunch"
		| "newTask"
		| "askResponse"
		| "clearTask"
		| "didShowAnnouncement"
		| "selectImages"
		| "exportCurrentTask"
		| "showTaskWithId"
		| "deleteTaskWithId"
		| "exportTaskWithId"
		| "resetState"
		| "requestOllamaModels"
		| "requestLmStudioModels"
		| "openImage"
		| "openFile"
		| "openMention"
		| "cancelTask"
		| "refreshOpenRouterModels"
		| "refreshOpenAiModels"
		| "openMcpSettings"
		| "restartMcpServer"
		| "autoApprovalSettings"
		| "browserSettings"
		| "chatSettings"
		| "checkpointDiff"
		| "checkpointRestore"
		| "taskCompletionViewChanges"
		| "openExtensionSettings"
		| "requestVsCodeLmModels"
		| "toggleToolAutoApprove"
		| "toggleMcpServer"
		| "getLatestState"
		| "accountLoginClicked"
		| "accountLogoutClicked"
		| "subscribeEmail"
<<<<<<< HEAD
		| "fetchMcpMarketplace"
		| "downloadMcp"
		| "openMcpMarketplaceServerDetails"
		| "silentlyRefreshMcpMarketplace"
=======
		| "searchCommits"
>>>>>>> cc166f41
	// | "relaunchChromeDebugMode"
	text?: string
	disabled?: boolean
	askResponse?: ClineAskResponse
	apiConfiguration?: ApiConfiguration
	images?: string[]
	bool?: boolean
	number?: number
	autoApprovalSettings?: AutoApprovalSettings
	browserSettings?: BrowserSettings
	chatSettings?: ChatSettings
	chatContent?: ChatContent
	mcpId?: string

	// For toggleToolAutoApprove
	serverName?: string
	toolName?: string
	autoApprove?: boolean
}

export type ClineAskResponse = "yesButtonClicked" | "noButtonClicked" | "messageResponse"

export type ClineCheckpointRestore = "task" | "workspace" | "taskAndWorkspace"<|MERGE_RESOLUTION|>--- conflicted
+++ resolved
@@ -43,14 +43,11 @@
 		| "accountLoginClicked"
 		| "accountLogoutClicked"
 		| "subscribeEmail"
-<<<<<<< HEAD
 		| "fetchMcpMarketplace"
 		| "downloadMcp"
 		| "openMcpMarketplaceServerDetails"
 		| "silentlyRefreshMcpMarketplace"
-=======
 		| "searchCommits"
->>>>>>> cc166f41
 	// | "relaunchChromeDebugMode"
 	text?: string
 	disabled?: boolean
